/// `alt!(I -> IResult<I,O> | I -> IResult<I,O> | ... | I -> IResult<I,O> ) => I -> IResult<I, O>`
/// try a list of parsers, return the result of the first successful one
///
/// If one of the parser returns Incomplete, alt will return Incomplete, to retry
/// once you get more input. Note that it is better for performance to know the
/// minimum size of data you need before you get into alt.
///
/// ```
/// # #[macro_use] extern crate nom;
/// # use nom::IResult::Done;
/// # fn main() {
///  named!( test, alt!( tag!( "abcd" ) | tag!( "efgh" ) ) );
///  let r1 = test(b"abcdefgh");
///  assert_eq!(r1, Done(&b"efgh"[..], &b"abcd"[..]));
///  let r2 = test(&b"efghijkl"[..]);
///  assert_eq!(r2, Done(&b"ijkl"[..], &b"efgh"[..]));
///  # }
/// ```
///
/// There is another syntax for alt allowing a block to manipulate the result:
///
/// ```
/// # #[macro_use] extern crate nom;
/// # use nom::IResult::Done;
/// # fn main() {
///     #[derive(Debug,PartialEq,Eq)]
///     enum Tagged {
///       Abcd,
///       Efgh,
///       Took(usize)
///     }
///     named!(test<Tagged>, alt!(
///         tag!("abcd") => { |_|          Tagged::Abcd }
///       | tag!("efgh") => { |_|          Tagged::Efgh }
///       | take!(5)     => { |res: &[u8]| Tagged::Took(res.len()) } // the closure takes the result as argument if the parser is successful
///     ));
///     let r1 = test(b"abcdefgh");
///     assert_eq!(r1, Done(&b"efgh"[..], Tagged::Abcd));
///     let r2 = test(&b"efghijkl"[..]);
///     assert_eq!(r2, Done(&b"ijkl"[..], Tagged::Efgh));
///     let r3 = test(&b"mnopqrst"[..]);
///     assert_eq!(r3, Done(&b"rst"[..],  Tagged::Took(5)));
/// # }
/// ```
///
/// **BE CAREFUL** there is a case where the behaviour of `alt!` can be confusing:
///
/// when the alternatives have different lengths, like this case:
///
/// ```ignore
///  named!( test, alt!( tag!( "abcd" ) | tag!( "ef" ) | tag!( "ghi" ) | tag!( "kl" ) ) );
/// ```
///
/// With this parser, if you pass `"abcd"` as input, the first alternative parses it correctly,
/// but if you pass `"efg"`, the first alternative will return `Incomplete`, since it needs an input
/// of 4 bytes. This behaviour of `alt!` is expected: if you get a partial input that isn't matched
/// by the first alternative, but would match if the input was complete, you want `alt!` to indicate
/// that it cannot decide with limited information.
///
/// There are two ways to fix this behaviour. The first one consists in ordering the alternatives
/// by size, like this:
///
/// ```ignore
///  named!( test, alt!( tag!( "ef" ) | tag!( "kl") | tag!( "ghi" ) | tag!( "abcd" ) ) );
/// ```
///
/// With this solution, the largest alternative will be tested last.
///
/// The other solution uses the `complete!` combinator, which transforms an `Incomplete` in an
/// `Error`. If one of the alternatives returns `Incomplete` but is wrapped by `complete!`,
/// `alt!` will try the next alternative. This is useful when you know that
/// you will not get partial input:
///
/// ```ignore
///  named!( test,
///    alt!(
///      complete!( tag!( "abcd" ) ) |
///      complete!( tag!( "ef"   ) ) |
///      complete!( tag!( "ghi"  ) ) |
///      complete!( tag!( "kl"   ) )
///    )
///  );
/// ```
///
/// If you want the `complete!` combinator to be applied to all rules then use the convenience
/// `alt_complete!` macro (see below).
///
/// This behaviour of `alt!` can get especially confusing if multiple alternatives have different
/// sizes but a common prefix, like this:
///
/// ```ignore
///  named!( test, alt!( tag!( "abcd" ) | tag!( "ab" ) | tag!( "ef" ) ) );
/// ```
///
/// in that case, if you order by size, passing `"abcd"` as input will always be matched by the
/// smallest parser, so the solution using `complete!` is better suited.
///
/// You can also nest multiple `alt!`, like this:
///
/// ```ignore
///  named!( test,
///    alt!(
///      preceded!(
///        tag!("ab"),
///        alt!(
///          tag!( "cd" ) |
///          eof!()
///        )
///      )
///    | tag!( "ef" )
///    )
///  );
/// ```
///
///  `preceded!` will first parse `"ab"` then, if successful, try the alternatives "cd",
///  or empty input (End Of File). If none of them work, `preceded!` will fail and
///  "ef" will be tested.
///
#[macro_export]
macro_rules! alt (
  (__impl $i:expr, $e:ident | $($rest:tt)*) => (
    alt!(__impl $i, call!($e) | $($rest)*);
  );

  (__impl $i:expr, $subrule:ident!( $($args:tt)*) | $($rest:tt)*) => (
    {
      let i_ = $i.clone();
      let res = $subrule!(i_, $($args)*);
      match res {
        $crate::IResult::Done(_,_)     => res,
        $crate::IResult::Incomplete(_) => res,
        _                              => alt!(__impl $i, $($rest)*)
      }
    }
  );

  (__impl $i:expr, $subrule:ident!( $($args:tt)* ) => { $gen:expr } | $($rest:tt)*) => (
    {
      let i_ = $i.clone();
      match $subrule!(i_, $($args)* ) {
        $crate::IResult::Done(i,o)     => $crate::IResult::Done(i,$gen(o)),
        $crate::IResult::Incomplete(x) => $crate::IResult::Incomplete(x),
        $crate::IResult::Error(e)      => {
          let out = alt!(__impl $i, $($rest)*);

          // Compile-time hack to ensure that res's E type is not under-specified.
          // This all has no effect at runtime.
          fn unify_types<T>(_: &T, _: &T) {}
          if let $crate::IResult::Error(ref e2) = out {
            unify_types(&e, e2);
          }

          out
        }
      }
    }
  );

  (__impl $i:expr, $e:ident => { $gen:expr } | $($rest:tt)*) => (
    alt!(__impl $i, call!($e) => { $gen } | $($rest)*);
  );

<<<<<<< HEAD
  (__impl $i:expr, $e:ident => { $gen:expr }) => (
    alt!(__impl $i, call!($e) => { $gen });
  );

  (__impl $i:expr, $subrule:ident!( $($args:tt)* ) => { $gen:expr }) => (
    {
      let i_ = $i.clone();
      match $subrule!(i_, $($args)* ) {
        $crate::IResult::Done(i,o)     => $crate::IResult::Done(i,$gen(o)),
        $crate::IResult::Incomplete(x) => $crate::IResult::Incomplete(x),
        $crate::IResult::Error(_)      => {
          alt!(__impl $i)
        }
      }
    }
  );

  (__impl $i:expr, $e:ident) => (
    alt!(__impl $i, call!($e));
  );

  (__impl $i:expr, $subrule:ident!( $($args:tt)*)) => (
    {
      let i_ = $i.clone();
      match $subrule!(i_, $($args)* ) {
        $crate::IResult::Done(i,o)     => $crate::IResult::Done(i,o),
        $crate::IResult::Incomplete(x) => $crate::IResult::Incomplete(x),
        $crate::IResult::Error(_)      => {
          alt!(__impl $i)
        }
      }
    }
  );

  (__impl $i:expr) => (
=======
  (__impl $i:expr, __end) => (
>>>>>>> fe17e051
    $crate::IResult::Error(error_position!($crate::ErrorKind::Alt,$i))
  );

  ($i:expr, $($rest:tt)*) => (
    {
      alt!(__impl $i, $($rest)* | __end)
    }
  );
);

/// This is a combination of the `alt!` and `complete!` combinators. Rather
/// than returning `Incomplete` on partial input, `alt_complete!` will try the
/// next alternative in the chain. You should use this only if you know you
/// will not receive partial input for the rules you're trying to match (this
/// is almost always the case for parsing programming languages).
#[macro_export]
macro_rules! alt_complete (
  // Recursive rules (must include `complete!` around the head)

  ($i:expr, $e:ident | $($rest:tt)*) => (
    alt_complete!($i, complete!(call!($e)) | $($rest)*);
  );

  ($i:expr, $subrule:ident!( $($args:tt)*) | $($rest:tt)*) => (
    {
      let i_ = $i.clone();
      let res = complete!(i_, $subrule!($($args)*));
      match res {
        $crate::IResult::Done(_,_) => res,
        _ => alt_complete!($i, $($rest)*),
      }
    }
  );

  ($i:expr, $subrule:ident!( $($args:tt)* ) => { $gen:expr } | $($rest:tt)+) => (
    {
      let i_ = $i.clone();
      match complete!(i_, $subrule!($($args)*)) {
        $crate::IResult::Done(i,o) => $crate::IResult::Done(i,$gen(o)),
        _ => alt_complete!($i, $($rest)*),
      }
    }
  );

  ($i:expr, $e:ident => { $gen:expr } | $($rest:tt)*) => (
    alt_complete!($i, complete!(call!($e)) => { $gen } | $($rest)*);
  );

  // Tail (non-recursive) rules

  ($i:expr, $e:ident => { $gen:expr }) => (
    alt_complete!($i, call!($e) => { $gen });
  );

  ($i:expr, $subrule:ident!( $($args:tt)* ) => { $gen:expr }) => (
    alt!(__impl $i, $subrule!($($args)*) => { $gen } | __end)
  );

  ($i:expr, $e:ident) => (
    alt_complete!($i, call!($e));
  );

  ($i:expr, $subrule:ident!( $($args:tt)*)) => (
    alt!(__impl $i, $subrule!($($args)*) | __end)
  );
);

/// `switch!(I -> IResult<I,P>, P => I -> IResult<I,O> | ... | P => I -> IResult<I,O> ) => I -> IResult<I, O>`
/// choose the next parser depending on the result of the first one, if successful,
/// and returns the result of the second parser
///
/// ```
/// # #[macro_use] extern crate nom;
/// # use nom::IResult::{Done,Error};
/// # #[cfg(feature = "verbose-errors")]
/// # use nom::Err::{Position, NodePosition};
/// # use nom::ErrorKind;
/// # fn main() {
///  named!(sw,
///    switch!(take!(4),
///      b"abcd" => tag!("XYZ") |
///      b"efgh" => tag!("123")
///    )
///  );
///
///  let a = b"abcdXYZ123";
///  let b = b"abcdef";
///  let c = b"efgh123";
///  let d = b"blah";
///
///  assert_eq!(sw(&a[..]), Done(&b"123"[..], &b"XYZ"[..]));
///  assert_eq!(sw(&b[..]), Error(error_node_position!(ErrorKind::Switch, &b"abcdef"[..],
///    error_position!(ErrorKind::Tag, &b"ef"[..]))));
///  assert_eq!(sw(&c[..]), Done(&b""[..], &b"123"[..]));
///  assert_eq!(sw(&d[..]), Error(error_position!(ErrorKind::Switch, &b"blah"[..])));
///  # }
/// ```
///
/// You can specify a default case like with a normal match, using `_`
///
/// ```
/// # #[macro_use] extern crate nom;
/// # use nom::IResult::Done;
/// # fn main() {
///  named!(sw,
///    switch!(take!(4),
///      b"abcd" => tag!("XYZ") |
///      _       => value!(&b"default"[..])
///    )
///  );
///
///  let a = b"abcdXYZ123";
///  let b = b"blah";
///
///  assert_eq!(sw(&a[..]), Done(&b"123"[..], &b"XYZ"[..]));
///  assert_eq!(sw(&b[..]), Done(&b""[..], &b"default"[..]));
///  # }
/// ```
///
/// Due to limitations in Rust macros, it is not possible to have simple functions on the right hand
/// side of pattern, like this:
///
/// ```ignore
///  named!(sw,
///    switch!(take!(4),
///      b"abcd" => tag!("XYZ") |
///      b"efgh" => tag!("123")
///    )
///  );
/// ```
///
/// If you want to pass your own functions instead, you can use the `call!` combinator as follows:
///
/// ```ignore
///  named!(xyz, tag!("XYZ"));
///  named!(num, tag!("123"));
///  named!(sw,
///    switch!(take!(4),
///      b"abcd" => call!(xyz) |
///      b"efgh" => call!(num)
///    )
///  );
/// ```
///
#[macro_export]
macro_rules! switch (
  (__impl $i:expr, $submac:ident!( $($args:tt)* ), $($p:pat => $subrule:ident!( $($args2:tt)* ))|* ) => (
    {
      let i_ = $i.clone();
      match map!(i_, $submac!($($args)*), |o| Some(o)) {
        $crate::IResult::Error(e)      => $crate::IResult::Error(error_node_position!(
            $crate::ErrorKind::Switch, $i, e
        )),
        $crate::IResult::Incomplete(i) => $crate::IResult::Incomplete(i),
        $crate::IResult::Done(i, o)    => {
          match o {
            $(Some($p) => match $subrule!(i, $($args2)*) {
              $crate::IResult::Error(e) => $crate::IResult::Error(error_node_position!(
                  $crate::ErrorKind::Switch, $i, e
              )),
              a => a,
            }),*,
            _    => $crate::IResult::Error(error_position!($crate::ErrorKind::Switch,$i))
          }
        }
      }
    }
  );
  ($i:expr, $submac:ident!( $($args:tt)*), $($rest:tt)*) => (
    {
      switch!(__impl $i, $submac!($($args)*), $($rest)*)
    }
  );
  ($i:expr, $e:ident, $($rest:tt)*) => (
    {
      switch!(__impl $i, call!($e), $($rest)*)
    }
  );
);

///
///
/// `permutation!(I -> IResult<I,A>, I -> IResult<I,B>, ... I -> IResult<I,X> ) => I -> IResult<I, (A,B,...X)>`
/// applies its sub parsers in a sequence, but independent from their order
/// this parser will only succeed if all of its sub parsers succeed
///
/// the tuple of results is in the same order as the parsers are declared
///
/// ```
/// # #[macro_use] extern crate nom;
/// # use nom::IResult::{Done,Error,Incomplete};
/// # use nom::{ErrorKind,Needed};
/// # fn main() {
/// named!(perm<(&[u8], &[u8], &[u8])>,
///   permutation!(tag!("abcd"), tag!("efg"), tag!("hi"))
/// );
///
/// // whatever the order, if the parser succeeds, each
/// // tag should have matched correctly
/// let expected = (&b"abcd"[..], &b"efg"[..], &b"hi"[..]);
///
/// let a = &b"abcdefghijk"[..];
/// assert_eq!(perm(a), Done(&b"jk"[..], expected));
/// let b = &b"efgabcdhijkl"[..];
/// assert_eq!(perm(b), Done(&b"jkl"[..], expected));
/// let c = &b"hiefgabcdjklm"[..];
/// assert_eq!(perm(c), Done(&b"jklm"[..], expected));
///
/// let d = &b"efgxyzabcdefghi"[..];
/// assert_eq!(perm(d), Error(error_position!(ErrorKind::Permutation, &b"xyzabcdefghi"[..])));
///
/// let e = &b"efgabc"[..];
/// assert_eq!(perm(e), Incomplete(Needed::Size(7)));
/// # }
/// ```
#[macro_export]
macro_rules! permutation (
  ($i:expr, $($rest:tt)*) => (
    {
      let mut res    = permutation_init!((), $($rest)*);
      let mut input  = $i;
      let mut error  = ::std::option::Option::None;
      let mut needed = ::std::option::Option::None;

      loop {
        let mut all_done = true;
        permutation_iterator!(0, input, all_done, needed, res, $($rest)*);

        //if we reach that part, it means none of the parsers were able to read anything
        if !all_done {
          //FIXME: should wrap the error returned by the child parser
          error = ::std::option::Option::Some(error_position!($crate::ErrorKind::Permutation, input));
        }
        break;
      }

      if let ::std::option::Option::Some(need) = needed {
        if let $crate::Needed::Size(sz) = need {
          $crate::IResult::Incomplete(
            $crate::Needed::Size(
              $crate::InputLength::input_len(&($i))  -
              $crate::InputLength::input_len(&input) +
              sz
            )
          )
        } else {
          $crate::IResult::Incomplete($crate::Needed::Unknown)
        }
      } else if let ::std::option::Option::Some(e) = error {
        $crate::IResult::Error(e)
      } else {
        let unwrapped_res = permutation_unwrap!(0, (), res, $($rest)*);
        $crate::IResult::Done(input, unwrapped_res)
      }
    }
  );
);


#[doc(hidden)]
#[macro_export]
macro_rules! permutation_init (
  ((), $e:ident, $($rest:tt)*) => (
    permutation_init!((::std::option::Option::None), $($rest)*)
  );
  ((), $submac:ident!( $($args:tt)* ), $($rest:tt)*) => (
    permutation_init!((::std::option::Option::None), $($rest)*)
  );
  (($($parsed:expr),*), $e:ident, $($rest:tt)*) => (
    permutation_init!(($($parsed),* , ::std::option::Option::None), $($rest)*);
  );
  (($($parsed:expr),*), $submac:ident!( $($args:tt)* ), $($rest:tt)*) => (
    permutation_init!(($($parsed),* , ::std::option::Option::None), $($rest)*);
  );
  (($($parsed:expr),*), $e:ident) => (
    ($($parsed),* , ::std::option::Option::None)
  );
  (($($parsed:expr),*), $submac:ident!( $($args:tt)* )) => (
    ($($parsed),* , ::std::option::Option::None)
  );
  (($($parsed:expr),*),) => (
    ($($parsed),*)
  );
);

#[doc(hidden)]
#[macro_export]
macro_rules! succ (
  (0, $submac:ident ! ($($rest:tt)*)) => ($submac!(1, $($rest)*));
  (1, $submac:ident ! ($($rest:tt)*)) => ($submac!(2, $($rest)*));
  (2, $submac:ident ! ($($rest:tt)*)) => ($submac!(3, $($rest)*));
  (3, $submac:ident ! ($($rest:tt)*)) => ($submac!(4, $($rest)*));
  (4, $submac:ident ! ($($rest:tt)*)) => ($submac!(5, $($rest)*));
  (5, $submac:ident ! ($($rest:tt)*)) => ($submac!(6, $($rest)*));
  (6, $submac:ident ! ($($rest:tt)*)) => ($submac!(7, $($rest)*));
  (7, $submac:ident ! ($($rest:tt)*)) => ($submac!(8, $($rest)*));
  (8, $submac:ident ! ($($rest:tt)*)) => ($submac!(9, $($rest)*));
  (9, $submac:ident ! ($($rest:tt)*)) => ($submac!(10, $($rest)*));
  (10, $submac:ident ! ($($rest:tt)*)) => ($submac!(11, $($rest)*));
  (11, $submac:ident ! ($($rest:tt)*)) => ($submac!(12, $($rest)*));
  (12, $submac:ident ! ($($rest:tt)*)) => ($submac!(13, $($rest)*));
  (13, $submac:ident ! ($($rest:tt)*)) => ($submac!(14, $($rest)*));
  (14, $submac:ident ! ($($rest:tt)*)) => ($submac!(15, $($rest)*));
  (15, $submac:ident ! ($($rest:tt)*)) => ($submac!(16, $($rest)*));
  (16, $submac:ident ! ($($rest:tt)*)) => ($submac!(17, $($rest)*));
  (17, $submac:ident ! ($($rest:tt)*)) => ($submac!(18, $($rest)*));
  (18, $submac:ident ! ($($rest:tt)*)) => ($submac!(19, $($rest)*));
  (19, $submac:ident ! ($($rest:tt)*)) => ($submac!(20, $($rest)*));
);

// HACK: for some reason, Rust 1.11 does not accept $res.$it in
// permutation_unwrap. This is a bit ugly, but it will have no
// impact on the generated code
#[doc(hidden)]
#[macro_export]
macro_rules! acc (
  (0, $tup:expr) => ($tup.0);
  (1, $tup:expr) => ($tup.1);
  (2, $tup:expr) => ($tup.2);
  (3, $tup:expr) => ($tup.3);
  (4, $tup:expr) => ($tup.4);
  (5, $tup:expr) => ($tup.5);
  (6, $tup:expr) => ($tup.6);
  (7, $tup:expr) => ($tup.7);
  (8, $tup:expr) => ($tup.8);
  (9, $tup:expr) => ($tup.9);
  (10, $tup:expr) => ($tup.10);
  (11, $tup:expr) => ($tup.11);
  (12, $tup:expr) => ($tup.12);
  (13, $tup:expr) => ($tup.13);
  (14, $tup:expr) => ($tup.14);
  (15, $tup:expr) => ($tup.15);
  (16, $tup:expr) => ($tup.16);
  (17, $tup:expr) => ($tup.17);
  (18, $tup:expr) => ($tup.18);
  (19, $tup:expr) => ($tup.19);
  (20, $tup:expr) => ($tup.20);
);

#[doc(hidden)]
#[macro_export]
macro_rules! permutation_unwrap (
  ($it:tt,  (), $res:ident, $submac:ident!( $($args:tt)* ), $($rest:tt)*) => (
    succ!($it, permutation_unwrap!((acc!($it, $res).unwrap()), $res, $($rest)*));
  );
  ($it:tt, ($($parsed:expr),*), $res:ident, $e:ident, $($rest:tt)*) => (
    succ!($it, permutation_unwrap!(($($parsed),* , acc!($it, $res).unwrap()), $res, $($rest)*));
  );
  ($it:tt, ($($parsed:expr),*), $res:ident, $submac:ident!( $($args:tt)* ), $($rest:tt)*) => (
    succ!($it, permutation_unwrap!(($($parsed),* , acc!($it, $res).unwrap()), $res, $($rest)*));
  );
  ($it:tt, ($($parsed:expr),*), $res:ident, $e:ident) => (
    ($($parsed),* , { acc!($it, $res).unwrap() })
  );
  ($it:tt, ($($parsed:expr),*), $res:ident, $submac:ident!( $($args:tt)* )) => (
    ($($parsed),* , acc!($it, $res).unwrap() )
  );
);

#[doc(hidden)]
#[macro_export]
macro_rules! permutation_iterator (
  ($it:tt,$i:expr, $all_done:expr, $needed:expr, $res:expr, $e:ident, $($rest:tt)*) => (
    permutation_iterator!($it, $i, $all_done, $needed, $res, call!($e), $($rest)*);
  );
  ($it:tt, $i:expr, $all_done:expr, $needed:expr, $res:expr, $submac:ident!( $($args:tt)* ), $($rest:tt)*) => {
    if acc!($it, $res) == ::std::option::Option::None {
      match $submac!($i, $($args)*) {
        $crate::IResult::Done(i,o)     => {
          $i = i;
          acc!($it, $res) = ::std::option::Option::Some(o);
          continue;
        },
        $crate::IResult::Error(_) => {
          $all_done = false;
        },
        $crate::IResult::Incomplete(i) => {
          $needed = ::std::option::Option::Some(i);
          break;
        }
      };
    }
    succ!($it, permutation_iterator!($i, $all_done, $needed, $res, $($rest)*));
  };
  ($it:tt,$i:expr, $all_done:expr, $needed:expr, $res:expr, $e:ident) => (
    permutation_iterator!($it, $i, $all_done, $res, call!($e));
  );
  ($it:tt, $i:expr, $all_done:expr, $needed:expr, $res:expr, $submac:ident!( $($args:tt)* )) => {
    if acc!($it, $res) == ::std::option::Option::None {
      match $submac!($i, $($args)*) {
        $crate::IResult::Done(i,o)     => {
          $i = i;
          acc!($it, $res) = ::std::option::Option::Some(o);
          continue;
        },
        $crate::IResult::Error(_) => {
          $all_done = false;
        },
        $crate::IResult::Incomplete(i) => {
          $needed = ::std::option::Option::Some(i);
          break;
        }
      };
    }
  };
);

#[cfg(test)]
mod tests {
  use internal::{Needed,IResult};
  use internal::IResult::*;
  use util::ErrorKind;

  // reproduce the tag and take macros, because of module import order
  macro_rules! tag (
    ($i:expr, $inp: expr) => (
      {
        #[inline(always)]
        fn as_bytes<T: $crate::AsBytes>(b: &T) -> &[u8] {
          b.as_bytes()
        }

        let expected = $inp;
        let bytes    = as_bytes(&expected);

        tag_bytes!($i,bytes)
      }
    );
  );

  macro_rules! tag_bytes (
    ($i:expr, $bytes: expr) => (
      {
        use std::cmp::min;
        let len = $i.len();
        let blen = $bytes.len();
        let m   = min(len, blen);
        let reduced = &$i[..m];
        let b       = &$bytes[..m];

        let res: $crate::IResult<_,_> = if reduced != b {
          $crate::IResult::Error(error_position!($crate::ErrorKind::Tag, $i))
        } else if m < blen {
          $crate::IResult::Incomplete($crate::Needed::Size(blen))
        } else {
          $crate::IResult::Done(&$i[blen..], reduced)
        };
        res
      }
    );
  );

  macro_rules! take(
    ($i:expr, $count:expr) => (
      {
        let cnt = $count as usize;
        let res:$crate::IResult<&[u8],&[u8]> = if $i.len() < cnt {
          $crate::IResult::Incomplete($crate::Needed::Size(cnt))
        } else {
          $crate::IResult::Done(&$i[cnt..],&$i[0..cnt])
        };
        res
      }
    );
  );

#[test]
  fn alt() {
    fn work(input: &[u8]) -> IResult<&[u8],&[u8], &'static str> {
      Done(&b""[..], input)
    }

    #[allow(unused_variables)]
    fn dont_work(input: &[u8]) -> IResult<&[u8],&[u8],&'static str> {
      Error(error_code!(ErrorKind::Custom("abcd")))
    }

    fn work2(input: &[u8]) -> IResult<&[u8],&[u8], &'static str> {
      Done(input, &b""[..])
    }

    fn alt1(i:&[u8]) ->  IResult<&[u8],&[u8], &'static str> {
      alt!(i, dont_work | dont_work)
    }
    fn alt2(i:&[u8]) ->  IResult<&[u8],&[u8], &'static str> {
      alt!(i, dont_work | work)
    }
    fn alt3(i:&[u8]) ->  IResult<&[u8],&[u8], &'static str> {
      alt!(i, dont_work | dont_work | work2 | dont_work)
    }
    //named!(alt1, alt!(dont_work | dont_work));
    //named!(alt2, alt!(dont_work | work));
    //named!(alt3, alt!(dont_work | dont_work | work2 | dont_work));

    let a = &b"abcd"[..];
    assert_eq!(alt1(a), Error(error_position!(ErrorKind::Alt, a)));
    assert_eq!(alt2(a), Done(&b""[..], a));
    assert_eq!(alt3(a), Done(a, &b""[..]));

    named!(alt4, alt!(tag!("abcd") | tag!("efgh")));
    let b = &b"efgh"[..];
    assert_eq!(alt4(a), Done(&b""[..], a));
    assert_eq!(alt4(b), Done(&b""[..], b));

    // test the alternative syntax
    named!(alt5<bool>, alt!(tag!("abcd") => { |_| false } | tag!("efgh") => { |_| true }));
    assert_eq!(alt5(a), Done(&b""[..], false));
    assert_eq!(alt5(b), Done(&b""[..], true));

    // compile-time test guarding against an underspecified E generic type (#474)
    named!(alt_eof1, alt!(eof!() | eof!()));
    named!(alt_eof2, alt!(eof!() => {|x| x} | eof!() => {|x| x}));
    let _ = (alt_eof1, alt_eof2);

  }

  #[test]
  fn alt_incomplete() {
    named!(alt1, alt!(tag!("a") | tag!("bc") | tag!("def")));

    let a = &b""[..];
    assert_eq!(alt1(a), Incomplete(Needed::Size(1)));
    let a = &b"b"[..];
    assert_eq!(alt1(a), Incomplete(Needed::Size(2)));
    let a = &b"bcd"[..];
    assert_eq!(alt1(a), Done(&b"d"[..], &b"bc"[..]));
    let a = &b"cde"[..];
    assert_eq!(alt1(a), Error(error_position!(ErrorKind::Alt, a)));
    let a = &b"de"[..];
    assert_eq!(alt1(a), Incomplete(Needed::Size(3)));
    let a = &b"defg"[..];
    assert_eq!(alt1(a), Done(&b"g"[..], &b"def"[..]));
  }

  #[test]
  fn alt_complete() {
    named!(ac<&[u8], &[u8]>,
      alt_complete!(tag!("abcd") | tag!("ef") | tag!("ghi") | tag!("kl"))
    );

    let a = &b""[..];
    assert_eq!(ac(a), Incomplete(Needed::Size(2)));
    let a = &b"ef"[..];
    assert_eq!(ac(a), Done(&b""[..], &b"ef"[..]));
    let a = &b"cde"[..];
    assert_eq!(ac(a), Error(error_position!(ErrorKind::Alt, a)));
  }

  #[allow(unused_variables)]
  #[test]
  fn switch() {
    named!(sw,
      switch!(take!(4),
        b"abcd" => take!(2) |
        b"efgh" => take!(4)
      )
    );

    let a = &b"abcdefgh"[..];
    assert_eq!(sw(a), Done(&b"gh"[..], &b"ef"[..]));

    let b = &b"efghijkl"[..];
    assert_eq!(sw(b), Done(&b""[..], &b"ijkl"[..]));
    let c = &b"afghijkl"[..];
    assert_eq!(sw(c), Error(error_position!(ErrorKind::Switch, &b"afghijkl"[..])));
  }

  #[test]
  fn permutation() {
    //trace_macros!(true);
    named!(perm<(&[u8], &[u8], &[u8])>,
      permutation!(tag!("abcd"), tag!("efg"), tag!("hi"))
    );
    //trace_macros!(false);

    let expected = (&b"abcd"[..], &b"efg"[..], &b"hi"[..]);

    let a = &b"abcdefghijk"[..];
    assert_eq!(perm(a), Done(&b"jk"[..], expected));
    let b = &b"efgabcdhijk"[..];
    assert_eq!(perm(b), Done(&b"jk"[..], expected));
    let c = &b"hiefgabcdjk"[..];
    assert_eq!(perm(c), Done(&b"jk"[..], expected));

    let d = &b"efgxyzabcdefghi"[..];
    assert_eq!(perm(d), Error(error_position!(ErrorKind::Permutation, &b"xyzabcdefghi"[..])));

    let e = &b"efgabc"[..];
    assert_eq!(perm(e), Incomplete(Needed::Size(7)));
  }
}<|MERGE_RESOLUTION|>--- conflicted
+++ resolved
@@ -160,45 +160,7 @@
     alt!(__impl $i, call!($e) => { $gen } | $($rest)*);
   );
 
-<<<<<<< HEAD
-  (__impl $i:expr, $e:ident => { $gen:expr }) => (
-    alt!(__impl $i, call!($e) => { $gen });
-  );
-
-  (__impl $i:expr, $subrule:ident!( $($args:tt)* ) => { $gen:expr }) => (
-    {
-      let i_ = $i.clone();
-      match $subrule!(i_, $($args)* ) {
-        $crate::IResult::Done(i,o)     => $crate::IResult::Done(i,$gen(o)),
-        $crate::IResult::Incomplete(x) => $crate::IResult::Incomplete(x),
-        $crate::IResult::Error(_)      => {
-          alt!(__impl $i)
-        }
-      }
-    }
-  );
-
-  (__impl $i:expr, $e:ident) => (
-    alt!(__impl $i, call!($e));
-  );
-
-  (__impl $i:expr, $subrule:ident!( $($args:tt)*)) => (
-    {
-      let i_ = $i.clone();
-      match $subrule!(i_, $($args)* ) {
-        $crate::IResult::Done(i,o)     => $crate::IResult::Done(i,o),
-        $crate::IResult::Incomplete(x) => $crate::IResult::Incomplete(x),
-        $crate::IResult::Error(_)      => {
-          alt!(__impl $i)
-        }
-      }
-    }
-  );
-
-  (__impl $i:expr) => (
-=======
   (__impl $i:expr, __end) => (
->>>>>>> fe17e051
     $crate::IResult::Error(error_position!($crate::ErrorKind::Alt,$i))
   );
 
