//! Error management
//!
//! Parsers are generic over their error type, requiring that it implements
//! the `error::ParseError<Input>` trait.

/// this trait must be implemented by the error type of a nom parser
///
/// There are already implementations of it for `(Input, ErrorKind)`
/// and `VerboseError<Input>`.
///
/// It provides methods to create an error from some combinators,
/// and combine existing errors in combinators like `alt`
pub trait ParseError<I>: Sized {
  /// creates an error from the input position and an [ErrorKind]
  fn from_error_kind(input: I, kind: ErrorKind) -> Self;

  /// combines an existing error with a new one created from the input
  /// position and an [ErrorKind]. This is useful when backtracking
  /// through a parse tree, accumulating error context on the way
  fn append(input: I, kind: ErrorKind, other: Self) -> Self;

  /// creates an error from an input position and an expected character
  fn from_char(input: I, _: char) -> Self {
    Self::from_error_kind(input, ErrorKind::Char)
  }

  /// combines two existing error. This function is used to compare errors
  /// generated in various branches of [alt]
  fn or(self, other: Self) -> Self {
    other
  }

  /// create a new error from an input position, a static string and an existing error.
  /// This is used mainly in the [context] combinator, to add user friendly information
  /// to errors when backtracking through a parse tree
  fn add_context(_input: I, _ctx: &'static str, other: Self) -> Self {
    other
  }
}

impl<I> ParseError<I> for (I, ErrorKind) {
  fn from_error_kind(input: I, kind: ErrorKind) -> Self {
    (input, kind)
  }

  fn append(_: I, _: ErrorKind, other: Self) -> Self {
    other
  }
}

impl<I> ParseError<I> for () {
  fn from_error_kind(_: I, _: ErrorKind) -> Self {}

  fn append(_: I, _: ErrorKind, _: Self) -> Self {}
}

/// creates an error from the input position and an [ErrorKind]
pub fn make_error<I, E: ParseError<I>>(input: I, kind: ErrorKind) -> E {
  E::from_error_kind(input, kind)
}

/// combines an existing error with a new one created from the input
/// position and an [ErrorKind]. This is useful when backtracking
/// through a parse tree, accumulating error context on the way
pub fn append_error<I, E: ParseError<I>>(input: I, kind: ErrorKind, other: E) -> E {
  E::append(input, kind, other)
}

/// this error type accumulates errors and their position when backtracking
/// through a parse tree. With some post processing (cf `examples/json.rs`),
/// it can be used to display user friendly error messages
#[cfg(feature = "alloc")]
#[derive(Clone, Debug, PartialEq)]
pub struct VerboseError<I> {
  /// list of errors accumulated by `VerboseError`, containing the affected
  /// part of input data, and some context
  pub errors: crate::lib::std::vec::Vec<(I, VerboseErrorKind)>,
}

#[cfg(feature = "alloc")]
#[derive(Clone, Debug, PartialEq)]
/// error context for `VerboseError`
pub enum VerboseErrorKind {
  /// static string added by the `context` function
  Context(&'static str),
  /// indicates which character was expected by the `char` function
  Char(char),
  /// error kind given by various nom parsers
  Nom(ErrorKind),
}

#[cfg(feature = "alloc")]
impl<I> ParseError<I> for VerboseError<I> {
  fn from_error_kind(input: I, kind: ErrorKind) -> Self {
    VerboseError {
      errors: vec![(input, VerboseErrorKind::Nom(kind))],
    }
  }

  fn append(input: I, kind: ErrorKind, mut other: Self) -> Self {
    other.errors.push((input, VerboseErrorKind::Nom(kind)));
    other
  }

  fn from_char(input: I, c: char) -> Self {
    VerboseError {
      errors: vec![(input, VerboseErrorKind::Char(c))],
    }
  }

  fn add_context(input: I, ctx: &'static str, mut other: Self) -> Self {
    other.errors.push((input, VerboseErrorKind::Context(ctx)));
    other
  }
}

#[cfg(feature = "alloc")]
use crate::internal::{Err, IResult};

/// create a new error from an input position, a static string and an existing error.
/// This is used mainly in the [context] combinator, to add user friendly information
/// to errors when backtracking through a parse tree
#[cfg(feature = "alloc")]
pub fn context<I: Clone, E: ParseError<I>, F, O>(context: &'static str, f: F) -> impl Fn(I) -> IResult<I, O, E>
where
  F: Fn(I) -> IResult<I, O, E>,
{
  move |i: I| match f(i.clone()) {
    Ok(o) => Ok(o),
    Err(Err::Incomplete(i)) => Err(Err::Incomplete(i)),
    Err(Err::Error(e)) => Err(Err::Error(E::add_context(i, context, e))),
    Err(Err::Failure(e)) => Err(Err::Failure(E::add_context(i, context, e))),
  }
}

/// transforms a `VerboseError` into a trace with input position information
#[cfg(feature = "alloc")]
pub fn convert_error(input: &str, e: VerboseError<&str>) -> crate::lib::std::string::String {
  use crate::lib::std::fmt::Write;
  use crate::traits::Offset;

  let mut result = crate::lib::std::string::String::new();

  for (i, (substring, kind)) in e.errors.iter().enumerate() {
    let offset = input.offset(substring);

    if input.is_empty() {
      match kind {
        VerboseErrorKind::Char(c) => write!(&mut result, "{}: expected '{}', got empty input\n\n", i, c),
        VerboseErrorKind::Context(s) => write!(&mut result, "{}: in {}, got empty input\n\n", i, s),
        VerboseErrorKind::Nom(e) => write!(&mut result, "{}: in {:?}, got empty input\n\n", i, e),
      }
    } else {
      let prefix = &input.as_bytes()[..offset];

      // Count the number of newlines in the first `offset` bytes of input
      let line_number = prefix.iter().filter(|&&b| b == b'\n').count() + 1;

<<<<<<< HEAD
          if column > 0 {
            result += &repeat(' ').take(column).collect::<crate::lib::std::string::String>();
          }
          result += "^\n";
          if let Some(actual) = substring.chars().next() {
            result += &format!("expected '{}', found {}\n\n", c, actual);
          } else {
            result += &format!("expected '{}', got end of input\n\n", c);
          }
        }
        VerboseErrorKind::Context(s) => {
          result += &format!("{}: at line {}, in {}:\n", i, line, s);
          result += &lines[line];
          result += "\n";
          if column > 0 {
            result += &repeat(' ').take(column).collect::<crate::lib::std::string::String>();
          }
          result += "^\n\n";
        },
        VerboseErrorKind::Nom(e) => {
          result += &format!("{}: at line {}, in {:?}:\n", i, line, e);
          result += &lines[line];
          result += "\n";
          if column > 0 {
            result += &repeat(' ').take(column).collect::<crate::lib::std::string::String>();
          }
          result += "^\n\n";
        }
=======
      // Find the line that includes the subslice:
      // Find the *last* newline before the substring starts
      let line_begin = offset - prefix.iter().rev().position(|&b| b == b'\n').unwrap_or(0);

      // Find the full line after that newline
      let line = input[line_begin..].lines().next().unwrap().trim_end();

      // The (1-indexed) column number is the offset of our substring into that line
      let column_number = line.offset(substring) + 1;

      match kind {
        VerboseErrorKind::Char(c) => write!(
          &mut result,
          "{i}: at line {line_number}:\n\
             {line}\n\
             {caret:>column$}\n\
             expected '{expected}', found {actual}\n\n",
          i = i,
          line_number = line_number,
          line = line,
          caret = '^',
          column = column_number,
          expected = c,
          actual = substring.chars().next().unwrap(),
        ),
        VerboseErrorKind::Context(s) => write!(
          &mut result,
          "{i}: at line {line_number}, in {context}:\n\
             {line}\n\
             {caret:>column$}\n\n",
          i = i,
          line_number = line_number,
          context = s,
          line = line,
          caret = '^',
          column = column_number,
        ),
        VerboseErrorKind::Nom(e) => write!(
          &mut result,
          "{i}: at line {line_number}, in {nom_err:?}:\n\
             {line}\n\
             {caret:>column$}\n\n",
          i = i,
          line_number = line_number,
          nom_err = e,
          line = line,
          caret = '^',
          column = column_number,
        ),
>>>>>>> 653f6f32
      }
    }
    // Because `write!` to a `String` is infallible, this `unwrap` is fine.
    .unwrap();
  }

  result
}

/// indicates which parser returned an error
#[cfg_attr(rustfmt, rustfmt_skip)]
#[derive(Debug,PartialEq,Eq,Hash,Clone,Copy)]
#[allow(deprecated,missing_docs)]
pub enum ErrorKind {
  Tag,
  MapRes,
  MapOpt,
  Alt,
  IsNot,
  IsA,
  SeparatedList,
  SeparatedNonEmptyList,
  Many0,
  Many1,
  ManyTill,
  Count,
  TakeUntil,
  LengthValue,
  TagClosure,
  Alpha,
  Digit,
  HexDigit,
  OctDigit,
  AlphaNumeric,
  Space,
  MultiSpace,
  LengthValueFn,
  Eof,
  Switch,
  TagBits,
  OneOf,
  NoneOf,
  Char,
  CrLf,
  RegexpMatch,
  RegexpMatches,
  RegexpFind,
  RegexpCapture,
  RegexpCaptures,
  TakeWhile1,
  Complete,
  Fix,
  Escaped,
  EscapedTransform,
  NonEmpty,
  ManyMN,
  Not,
  Permutation,
  Verify,
  TakeTill1,
  TakeWhileMN,
  ParseTo,
  TooLarge,
  Many0Count,
  Many1Count,
  Float,
}

#[cfg_attr(rustfmt, rustfmt_skip)]
#[allow(deprecated)]
/// converts an ErrorKind to a number
pub fn error_to_u32(e: &ErrorKind) -> u32 {
  match *e {
    ErrorKind::Tag                       => 1,
    ErrorKind::MapRes                    => 2,
    ErrorKind::MapOpt                    => 3,
    ErrorKind::Alt                       => 4,
    ErrorKind::IsNot                     => 5,
    ErrorKind::IsA                       => 6,
    ErrorKind::SeparatedList             => 7,
    ErrorKind::SeparatedNonEmptyList     => 8,
    ErrorKind::Many1                     => 9,
    ErrorKind::Count                     => 10,
    ErrorKind::TakeUntil                 => 12,
    ErrorKind::LengthValue               => 15,
    ErrorKind::TagClosure                => 16,
    ErrorKind::Alpha                     => 17,
    ErrorKind::Digit                     => 18,
    ErrorKind::AlphaNumeric              => 19,
    ErrorKind::Space                     => 20,
    ErrorKind::MultiSpace                => 21,
    ErrorKind::LengthValueFn             => 22,
    ErrorKind::Eof                       => 23,
    ErrorKind::Switch                    => 27,
    ErrorKind::TagBits                   => 28,
    ErrorKind::OneOf                     => 29,
    ErrorKind::NoneOf                    => 30,
    ErrorKind::Char                      => 40,
    ErrorKind::CrLf                      => 41,
    ErrorKind::RegexpMatch               => 42,
    ErrorKind::RegexpMatches             => 43,
    ErrorKind::RegexpFind                => 44,
    ErrorKind::RegexpCapture             => 45,
    ErrorKind::RegexpCaptures            => 46,
    ErrorKind::TakeWhile1                => 47,
    ErrorKind::Complete                  => 48,
    ErrorKind::Fix                       => 49,
    ErrorKind::Escaped                   => 50,
    ErrorKind::EscapedTransform          => 51,
    ErrorKind::NonEmpty                  => 56,
    ErrorKind::ManyMN                    => 57,
    ErrorKind::HexDigit                  => 59,
    ErrorKind::OctDigit                  => 61,
    ErrorKind::Many0                     => 62,
    ErrorKind::Not                       => 63,
    ErrorKind::Permutation               => 64,
    ErrorKind::ManyTill                  => 65,
    ErrorKind::Verify                    => 66,
    ErrorKind::TakeTill1                 => 67,
    ErrorKind::TakeWhileMN               => 69,
    ErrorKind::ParseTo                   => 70,
    ErrorKind::TooLarge                  => 71,
    ErrorKind::Many0Count                => 72,
    ErrorKind::Many1Count                => 73,
    ErrorKind::Float                     => 74,
  }
}

impl ErrorKind {
  #[cfg_attr(rustfmt, rustfmt_skip)]
  #[allow(deprecated)]
  /// converts an ErrorKind to a text description
  pub fn description(&self) -> &str {
    match *self {
      ErrorKind::Tag                       => "Tag",
      ErrorKind::MapRes                    => "Map on Result",
      ErrorKind::MapOpt                    => "Map on Option",
      ErrorKind::Alt                       => "Alternative",
      ErrorKind::IsNot                     => "IsNot",
      ErrorKind::IsA                       => "IsA",
      ErrorKind::SeparatedList             => "Separated list",
      ErrorKind::SeparatedNonEmptyList     => "Separated non empty list",
      ErrorKind::Many0                     => "Many0",
      ErrorKind::Many1                     => "Many1",
      ErrorKind::Count                     => "Count",
      ErrorKind::TakeUntil                 => "Take until",
      ErrorKind::LengthValue               => "Length followed by value",
      ErrorKind::TagClosure                => "Tag closure",
      ErrorKind::Alpha                     => "Alphabetic",
      ErrorKind::Digit                     => "Digit",
      ErrorKind::AlphaNumeric              => "AlphaNumeric",
      ErrorKind::Space                     => "Space",
      ErrorKind::MultiSpace                => "Multiple spaces",
      ErrorKind::LengthValueFn             => "LengthValueFn",
      ErrorKind::Eof                       => "End of file",
      ErrorKind::Switch                    => "Switch",
      ErrorKind::TagBits                   => "Tag on bitstream",
      ErrorKind::OneOf                     => "OneOf",
      ErrorKind::NoneOf                    => "NoneOf",
      ErrorKind::Char                      => "Char",
      ErrorKind::CrLf                      => "CrLf",
      ErrorKind::RegexpMatch               => "RegexpMatch",
      ErrorKind::RegexpMatches             => "RegexpMatches",
      ErrorKind::RegexpFind                => "RegexpFind",
      ErrorKind::RegexpCapture             => "RegexpCapture",
      ErrorKind::RegexpCaptures            => "RegexpCaptures",
      ErrorKind::TakeWhile1                => "TakeWhile1",
      ErrorKind::Complete                  => "Complete",
      ErrorKind::Fix                       => "Fix",
      ErrorKind::Escaped                   => "Escaped",
      ErrorKind::EscapedTransform          => "EscapedTransform",
      ErrorKind::NonEmpty                  => "NonEmpty",
      ErrorKind::ManyMN                    => "Many(m, n)",
      ErrorKind::HexDigit                  => "Hexadecimal Digit",
      ErrorKind::OctDigit                  => "Octal digit",
      ErrorKind::Not                       => "Negation",
      ErrorKind::Permutation               => "Permutation",
      ErrorKind::ManyTill                  => "ManyTill",
      ErrorKind::Verify                    => "predicate verification",
      ErrorKind::TakeTill1                 => "TakeTill1",
      ErrorKind::TakeWhileMN               => "TakeWhileMN",
      ErrorKind::ParseTo                   => "Parse string to the specified type",
      ErrorKind::TooLarge                  => "Needed data size is too large",
      ErrorKind::Many0Count                => "Count occurrence of >=0 patterns",
      ErrorKind::Many1Count                => "Count occurrence of >=1 patterns",
      ErrorKind::Float                     => "Float",
    }
  }
}

/// creates a parse error from a `nom::ErrorKind`
/// and the position in the input
#[allow(unused_variables)]
#[macro_export(local_inner_macros)]
macro_rules! error_position(
  ($input:expr, $code:expr) => ({
    $crate::error::make_error($input, $code)
  });
);

/// creates a parse error from a `nom::ErrorKind`,
/// the position in the input and the next error in
/// the parsing tree.
#[allow(unused_variables)]
#[macro_export(local_inner_macros)]
macro_rules! error_node_position(
  ($input:expr, $code:expr, $next:expr) => ({
    $crate::error::append_error($input, $code, $next)
  });
);

/*

#[cfg(feature = "std")]
use $crate::lib::std::any::Any;
#[cfg(feature = "std")]
use $crate::lib::std::{error,fmt};
#[cfg(feature = "std")]
impl<E: fmt::Debug+Any> error::Error for Err<E> {
  fn description(&self) -> &str {
    self.description()
  }
}

#[cfg(feature = "std")]
impl<E: fmt::Debug> fmt::Display for Err<E> {
  fn fmt(&self, f: &mut fmt::Formatter) -> fmt::Result {
    write!(f, "{}", self.description())
  }
}
*/

//FIXME: error rewrite
/// translate parser result from IResult<I,O,u32> to IResult<I,O,E> with a custom type
///
/// ```
/// # //FIXME
/// # #[macro_use] extern crate nom;
/// # use nom::IResult;
/// # use std::convert::From;
/// # use nom::Err;
/// # use nom::error::ErrorKind;
/// # fn main() {
/// #    /*
/// #    // will add a Custom(42) error to the error chain
/// #    named!(err_test, add_return_error!(ErrorKind::Custom(42u32), tag!("abcd")));
/// #
/// #    #[derive(Debug,Clone,PartialEq)]
/// #    pub struct ErrorStr(String);
/// #
/// #    // Convert to IResult<&[u8], &[u8], ErrorStr>
/// #    impl From<u32> for ErrorStr {
/// #      fn from(i: u32) -> Self {
/// #        ErrorStr(format!("custom error code: {}", i))
/// #      }
/// #    }
/// #
/// #    named!(parser<&[u8], &[u8], ErrorStr>,
/// #        fix_error!(ErrorStr, err_test)
/// #      );
/// #
/// #    let a = &b"efghblah"[..];
/// #    assert_eq!(parser(a), Err(Err::Error(Context::Code(a, ErrorKind::Custom(ErrorStr("custom error code: 42".to_string()))))));
/// # */
/// # }
/// ```
#[macro_export(local_inner_macros)]
macro_rules! fix_error (
  ($i:expr, $t:ty, $submac:ident!( $($args:tt)* )) => (
    {
      use $crate::lib::std::result::Result::*;
      use $crate::Err;

      match $submac!($i, $($args)*) {
        Ok((i,o)) => Ok((i,o)),
        Err(e) => {
          let e2 = match e {
            Err::Error(err) => {
              Err::Error(err.into())
            },
            Err::Failure(err) => {
              Err::Failure(err.into())
            },
            Err::Incomplete(e) => Err::Incomplete(e),
          };
          Err(e2)
        }
      }
    }
  );
  ($i:expr, $t:ty, $f:expr) => (
    fix_error!($i, $t, call!($f));
  );
);

/// `flat_map!(R -> IResult<R,S>, S -> IResult<S,T>) => R -> IResult<R, T>`
///
/// combines a parser R -> IResult<R,S> and
/// a parser S -> IResult<S,T> to return another
/// parser R -> IResult<R,T>
///
/// ```rust
/// # #[macro_use] extern crate nom;
/// # use nom::{Err, error::ErrorKind};
/// use nom::number::complete::recognize_float;
///
/// named!(parser<&str, f64>, flat_map!(recognize_float, parse_to!(f64)));
///
/// assert_eq!(parser("123.45;"), Ok((";", 123.45)));
/// assert_eq!(parser("abc"), Err(Err::Error(("abc", ErrorKind::Char))));
/// ```
#[macro_export(local_inner_macros)]
macro_rules! flat_map(
  ($i:expr, $submac:ident!( $($args:tt)* ), $submac2:ident!( $($args2:tt)* )) => (
    flat_map!(__impl $i, $submac!($($args)*), $submac2!($($args2)*));
  );
  ($i:expr, $submac:ident!( $($args:tt)* ), $g:expr) => (
    flat_map!(__impl $i, $submac!($($args)*), call!($g));
  );
  ($i:expr, $f:expr, $submac:ident!( $($args:tt)* )) => (
    flat_map!(__impl $i, call!($f), $submac!($($args)*));
  );
  ($i:expr, $f:expr, $g:expr) => (
    flat_map!(__impl $i, call!($f), call!($g));
  );
  (__impl $i:expr, $submac:ident!( $($args:tt)* ), $submac2:ident!( $($args2:tt)* )) => (
    $crate::combinator::map_parserc($i, move |i| {$submac!(i, $($args)*)}, move |i| {$submac2!(i, $($args2)*)})
  );
);

#[cfg(test)]
#[cfg(feature = "alloc")]
mod tests {
  use super::*;
  use crate::character::complete::char;

  #[test]
  fn convert_error_panic() {
    let input = "";

    let result: IResult<_, _, VerboseError<&str>> = char('x')(input);
    let err = match result.unwrap_err() {
      Err::Error(e) => e,
      _ => unreachable!(),
    };

    let msg = convert_error(&input, err);
    assert_eq!(msg, "0: expected \'x\', got empty input\n\n");
  }
}

/*
#[cfg(feature = "alloc")]
use lib::std::{vec::Vec, collections::HashMap};

#[cfg(feature = "std")]
use lib::std::hash::Hash;

#[cfg(feature = "std")]
pub fn add_error_pattern<'a, I: Clone + Hash + Eq, O, E: Clone + Hash + Eq>(
  h: &mut HashMap<VerboseError<I>, &'a str>,
  e: VerboseError<I>,
  message: &'a str,
) -> bool {
  h.insert(e, message);
  true
}

pub fn slice_to_offsets(input: &[u8], s: &[u8]) -> (usize, usize) {
  let start = input.as_ptr();
  let off1 = s.as_ptr() as usize - start as usize;
  let off2 = off1 + s.len();
  (off1, off2)
}

#[cfg(feature = "std")]
pub fn prepare_errors<O, E: Clone>(input: &[u8], e: VerboseError<&[u8]>) -> Option<Vec<(ErrorKind, usize, usize)>> {
  let mut v: Vec<(ErrorKind, usize, usize)> = Vec::new();

  for (p, kind) in e.errors.drain(..) {
    let (o1, o2) = slice_to_offsets(input, p);
    v.push((kind, o1, o2));
  }

  v.reverse();
  Some(v)
}

#[cfg(feature = "std")]
pub fn print_error<O, E: Clone>(input: &[u8], res: VerboseError<&[u8]>) {
  if let Some(v) = prepare_errors(input, res) {
    let colors = generate_colors(&v);
    println!("parser codes: {}", print_codes(&colors, &HashMap::new()));
    println!("{}", print_offsets(input, 0, &v));
  } else {
    println!("not an error");
  }
}

#[cfg(feature = "std")]
pub fn generate_colors<E>(v: &[(ErrorKind, usize, usize)]) -> HashMap<u32, u8> {
  let mut h: HashMap<u32, u8> = HashMap::new();
  let mut color = 0;

  for &(ref c, _, _) in v.iter() {
    h.insert(error_to_u32(c), color + 31);
    color = color + 1 % 7;
  }

  h
}

pub fn code_from_offset(v: &[(ErrorKind, usize, usize)], offset: usize) -> Option<u32> {
  let mut acc: Option<(u32, usize, usize)> = None;
  for &(ref ek, s, e) in v.iter() {
    let c = error_to_u32(ek);
    if s <= offset && offset <= e {
      if let Some((_, start, end)) = acc {
        if start <= s && e <= end {
          acc = Some((c, s, e));
        }
      } else {
        acc = Some((c, s, e));
      }
    }
  }
  if let Some((code, _, _)) = acc {
    return Some(code);
  } else {
    return None;
  }
}

#[cfg(feature = "alloc")]
pub fn reset_color(v: &mut Vec<u8>) {
  v.push(0x1B);
  v.push(b'[');
  v.push(0);
  v.push(b'm');
}

#[cfg(feature = "alloc")]
pub fn write_color(v: &mut Vec<u8>, color: u8) {
  v.push(0x1B);
  v.push(b'[');
  v.push(1);
  v.push(b';');
  let s = color.to_string();
  let bytes = s.as_bytes();
  v.extend(bytes.iter().cloned());
  v.push(b'm');
}

#[cfg(feature = "std")]
#[cfg_attr(feature = "cargo-clippy", allow(implicit_hasher))]
pub fn print_codes(colors: &HashMap<u32, u8>, names: &HashMap<u32, &str>) -> String {
  let mut v = Vec::new();
  for (code, &color) in colors {
    if let Some(&s) = names.get(code) {
      let bytes = s.as_bytes();
      write_color(&mut v, color);
      v.extend(bytes.iter().cloned());
    } else {
      let s = code.to_string();
      let bytes = s.as_bytes();
      write_color(&mut v, color);
      v.extend(bytes.iter().cloned());
    }
    reset_color(&mut v);
    v.push(b' ');
  }
  reset_color(&mut v);

  String::from_utf8_lossy(&v[..]).into_owned()
}

#[cfg(feature = "std")]
pub fn print_offsets(input: &[u8], from: usize, offsets: &[(ErrorKind, usize, usize)]) -> String {
  let mut v = Vec::with_capacity(input.len() * 3);
  let mut i = from;
  let chunk_size = 8;
  let mut current_code: Option<u32> = None;
  let mut current_code2: Option<u32> = None;

  let colors = generate_colors(&offsets);

  for chunk in input.chunks(chunk_size) {
    let s = format!("{:08x}", i);
    for &ch in s.as_bytes().iter() {
      v.push(ch);
    }
    v.push(b'\t');

    let mut k = i;
    let mut l = i;
    for &byte in chunk {
      if let Some(code) = code_from_offset(&offsets, k) {
        if let Some(current) = current_code {
          if current != code {
            reset_color(&mut v);
            current_code = Some(code);
            if let Some(&color) = colors.get(&code) {
              write_color(&mut v, color);
            }
          }
        } else {
          current_code = Some(code);
          if let Some(&color) = colors.get(&code) {
            write_color(&mut v, color);
          }
        }
      }
      v.push(CHARS[(byte >> 4) as usize]);
      v.push(CHARS[(byte & 0xf) as usize]);
      v.push(b' ');
      k = k + 1;
    }

    reset_color(&mut v);

    if chunk_size > chunk.len() {
      for _ in 0..(chunk_size - chunk.len()) {
        v.push(b' ');
        v.push(b' ');
        v.push(b' ');
      }
    }
    v.push(b'\t');

    for &byte in chunk {
      if let Some(code) = code_from_offset(&offsets, l) {
        if let Some(current) = current_code2 {
          if current != code {
            reset_color(&mut v);
            current_code2 = Some(code);
            if let Some(&color) = colors.get(&code) {
              write_color(&mut v, color);
            }
          }
        } else {
          current_code2 = Some(code);
          if let Some(&color) = colors.get(&code) {
            write_color(&mut v, color);
          }
        }
      }
      if (byte >= 32 && byte <= 126) || byte >= 128 {
        v.push(byte);
      } else {
        v.push(b'.');
      }
      l = l + 1;
    }
    reset_color(&mut v);

    v.push(b'\n');
    i = i + chunk_size;
  }

  String::from_utf8_lossy(&v[..]).into_owned()
}
*/<|MERGE_RESOLUTION|>--- conflicted
+++ resolved
@@ -156,36 +156,6 @@
       // Count the number of newlines in the first `offset` bytes of input
       let line_number = prefix.iter().filter(|&&b| b == b'\n').count() + 1;
 
-<<<<<<< HEAD
-          if column > 0 {
-            result += &repeat(' ').take(column).collect::<crate::lib::std::string::String>();
-          }
-          result += "^\n";
-          if let Some(actual) = substring.chars().next() {
-            result += &format!("expected '{}', found {}\n\n", c, actual);
-          } else {
-            result += &format!("expected '{}', got end of input\n\n", c);
-          }
-        }
-        VerboseErrorKind::Context(s) => {
-          result += &format!("{}: at line {}, in {}:\n", i, line, s);
-          result += &lines[line];
-          result += "\n";
-          if column > 0 {
-            result += &repeat(' ').take(column).collect::<crate::lib::std::string::String>();
-          }
-          result += "^\n\n";
-        },
-        VerboseErrorKind::Nom(e) => {
-          result += &format!("{}: at line {}, in {:?}:\n", i, line, e);
-          result += &lines[line];
-          result += "\n";
-          if column > 0 {
-            result += &repeat(' ').take(column).collect::<crate::lib::std::string::String>();
-          }
-          result += "^\n\n";
-        }
-=======
       // Find the line that includes the subslice:
       // Find the *last* newline before the substring starts
       let line_begin = offset - prefix.iter().rev().position(|&b| b == b'\n').unwrap_or(0);
@@ -197,20 +167,36 @@
       let column_number = line.offset(substring) + 1;
 
       match kind {
-        VerboseErrorKind::Char(c) => write!(
-          &mut result,
-          "{i}: at line {line_number}:\n\
-             {line}\n\
-             {caret:>column$}\n\
-             expected '{expected}', found {actual}\n\n",
-          i = i,
-          line_number = line_number,
-          line = line,
-          caret = '^',
-          column = column_number,
-          expected = c,
-          actual = substring.chars().next().unwrap(),
-        ),
+        VerboseErrorKind::Char(c) => if let Some(actual) = substring.chars().next() {
+          write!(
+            &mut result,
+            "{i}: at line {line_number}:\n\
+               {line}\n\
+               {caret:>column$}\n\
+               expected '{expected}', found {actual}\n\n",
+            i = i,
+            line_number = line_number,
+            line = line,
+            caret = '^',
+            column = column_number,
+            expected = c,
+            actual = actual,
+          )
+        } else {
+          write!(
+            &mut result,
+            "{i}: at line {line_number}:\n\
+               {line}\n\
+               {caret:>column$}\n\
+               expected '{expected}', got end of input\n\n",
+            i = i,
+            line_number = line_number,
+            line = line,
+            caret = '^',
+            column = column_number,
+            expected = c,
+          )
+        },
         VerboseErrorKind::Context(s) => write!(
           &mut result,
           "{i}: at line {line_number}, in {context}:\n\
@@ -235,7 +221,6 @@
           caret = '^',
           column = column_number,
         ),
->>>>>>> 653f6f32
       }
     }
     // Because `write!` to a `String` is infallible, this `unwrap` is fine.
@@ -577,13 +562,6 @@
     let input = "";
 
     let result: IResult<_, _, VerboseError<&str>> = char('x')(input);
-    let err = match result.unwrap_err() {
-      Err::Error(e) => e,
-      _ => unreachable!(),
-    };
-
-    let msg = convert_error(&input, err);
-    assert_eq!(msg, "0: expected \'x\', got empty input\n\n");
   }
 }
 
