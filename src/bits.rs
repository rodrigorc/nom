--- conflicted
+++ resolved
@@ -103,11 +103,7 @@
         Err(Err::Incomplete(Needed::Unknown)) => Err(Err::Incomplete(Needed::Unknown)),
         Err(Err::Incomplete(Needed::Size(i))) => {
           //println!("bits parser returned Needed::Size({})", i);
-<<<<<<< HEAD
-          Err(Err::Incomplete(Needed::Size(i / 8 + 1)))
-=======
           $crate::need_more($i, $crate::Needed::Size(i / 8 + 1))
->>>>>>> 985b7b8b
         },
         Ok(((i, bit_index), o))             => {
           let byte_index = bit_index / 8 + if bit_index % 8 == 0 { 0 } else { 1 } ;
@@ -269,7 +265,7 @@
   ($i:expr, $t:ty, $count:expr) => (
     {
       use ::std::result::Result::*;
-      use $crate::{Err,Needed,IResult};
+      use $crate::{Needed,IResult};
 
       use std::ops::Div;
       use std::convert::Into;
@@ -281,11 +277,7 @@
         let cnt = ($count as usize + bit_offset).div(8);
         if input.len() * 8 < $count as usize + bit_offset {
           //println!("returning incomplete: {}", $count as usize + bit_offset);
-<<<<<<< HEAD
-          Err(Err::Incomplete(Needed::Size($count as usize)))
-=======
-          $crate::need_more($i, $crate::Needed::Size($count as usize))
->>>>>>> 985b7b8b
+          $crate::need_more($i, Needed::Size($count as usize))
         } else {
           let mut acc:$t            = (0 as u8).into();
           let mut offset: usize     = bit_offset;
